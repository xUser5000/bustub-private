--- conflicted
+++ resolved
@@ -27,18 +27,12 @@
 INDEX_TEMPLATE_ARGUMENTS
 class IndexIterator {
  public:
-<<<<<<< HEAD
-  // you may define your own constructor based on your member variables
-  IndexIterator(BufferPoolManager *buffer_pool_manager, page_id_t page_id, int index);
-  ~IndexIterator();  // NOLINT
-=======
   IndexIterator(
       const std::map<KeyType, ValueType, StlComparatorWrapper<KeyType, KeyComparator>> *map,
       typename std::map<KeyType, ValueType, StlComparatorWrapper<KeyType, KeyComparator>>::const_iterator iter)
       : map_(map), iter_(std::move(iter)) {}
 
   ~IndexIterator() = default;
->>>>>>> 2d4cfe93
 
   auto IsEnd() -> bool { return iter_ != map_->cend(); }
 
@@ -52,16 +46,6 @@
     return *this;
   }
 
-<<<<<<< HEAD
-  auto operator==(const IndexIterator &itr) const -> bool;
-
-  auto operator!=(const IndexIterator &itr) const -> bool;
-
- private:
-  BufferPoolManager *buffer_pool_manager_;
-  page_id_t page_id_;
-  int index_;
-=======
   inline auto operator==(const IndexIterator &itr) const -> bool { return itr.iter_ == iter_; }
 
   inline auto operator!=(const IndexIterator &itr) const -> bool { return !(*this == itr); }
@@ -70,7 +54,6 @@
   const std::map<KeyType, ValueType, StlComparatorWrapper<KeyType, KeyComparator>> *map_;
   typename std::map<KeyType, ValueType, StlComparatorWrapper<KeyType, KeyComparator>>::const_iterator iter_;
   std::pair<KeyType, ValueType> ret_val_;
->>>>>>> 2d4cfe93
 };
 
 }  // namespace bustub