//===----------------------------------------------------------------------===//
//
//                         CMU-DB Project (15-445/645)
//                         ***DO NO SHARE PUBLICLY***
//
// Identification: src/include/index/b_plus_tree.h
//
// Copyright (c) 2018, Carnegie Mellon University Database Group
//
//===----------------------------------------------------------------------===//
/**
 * b_plus_tree.h
 *
 * Implementation of simple b+ tree data structure where internal pages direct
 * the search and leaf pages contain actual data.
 * (1) We only support unique key
 * (2) support insert & remove
 * (3) The structure should shrink and grow dynamically
 * (4) Implement index iterator for range scan
 */
#pragma once

#include <algorithm>
#include <map>
#include <mutex>  // NOLINT
#include <queue>
#include <string>
#include <utility>
#include <vector>

#include "common/config.h"
#include "common/exception.h"
#include "concurrency/transaction.h"
#include "storage/index/index_iterator.h"
#include "storage/index/stl_comparator_wrapper.h"
#include "storage/page/b_plus_tree_internal_page.h"
#include "storage/page/b_plus_tree_leaf_page.h"

namespace bustub {

#define BPLUSTREE_TYPE BPlusTree<KeyType, ValueType, KeyComparator>
// Main class providing the API for the Interactive B+ Tree.
INDEX_TEMPLATE_ARGUMENTS
class BPlusTree {
  using InternalPage = BPlusTreeInternalPage<KeyType, page_id_t, KeyComparator>;
  using LeafPage = BPlusTreeLeafPage<KeyType, ValueType, KeyComparator>;

 public:
  explicit BPlusTree(std::string name, BufferPoolManager *buffer_pool_manager, const KeyComparator &comparator,
                     int leaf_max_size = LEAF_PAGE_SIZE, int internal_max_size = INTERNAL_PAGE_SIZE);

  // Returns true if this B+ tree has no keys and values.
  auto IsEmpty() const -> bool;

  // Insert a key-value pair into this B+ tree.
  auto Insert(const KeyType &key, const ValueType &value, Transaction *transaction = nullptr) -> bool;

  // Remove a key and its value from this B+ tree.
  void Remove(const KeyType &key, Transaction *transaction);

  // return the value associated with a given key
  auto GetValue(const KeyType &key, std::vector<ValueType> *result, Transaction *transaction = nullptr) -> bool;

  // index iterator
  auto Begin() -> INDEXITERATOR_TYPE;

  auto End() -> INDEXITERATOR_TYPE;

  auto Begin(const KeyType &key) -> INDEXITERATOR_TYPE;

  // read data from file and insert one by one
  void InsertFromFile(const std::string &file_name, Transaction *transaction = nullptr);

  // read data from file and remove one by one
  void RemoveFromFile(const std::string &file_name, Transaction *transaction = nullptr);

<<<<<<< HEAD
 private:
  auto GetValueInternal(page_id_t page_id, const KeyType &key, std::vector<ValueType> *result,
                        Transaction *transaction = nullptr) -> bool;

  auto InsertInternal(page_id_t page_id, const KeyType &key, const ValueType &value, Transaction *transaction) -> bool;

  void RemoveInternal(page_id_t page_id, const KeyType &key, Transaction *transaction = nullptr);

  auto BeginInternal(page_id_t cur_page_id) -> INDEXITERATOR_TYPE;

  auto BeginInternal(page_id_t cur_page_id, const KeyType &key) -> INDEXITERATOR_TYPE;

  void UpdateRootPageId(int insert_record = 0);
=======
  void Print(BufferPoolManager *bpm) { throw bustub::NotImplementedException("not implemented"); }

  // draw the B+ tree
  void Draw(BufferPoolManager *bpm, const std::string &outf) {
    throw bustub::NotImplementedException("not implemented");
  }
>>>>>>> 2d4cfe93

  /* Debug Routines for FREE!! */
  void ToGraph(BPlusTreePage *page, BufferPoolManager *bpm, std::ofstream &out) const {
    throw bustub::NotImplementedException("not implemented");
  }

  auto FindLeafPage(const KeyType &key, bool leftMost = false) -> Page * {
    throw bustub::NotImplementedException("not implemented");
  }

  auto GetRootPageId() -> page_id_t { return INVALID_PAGE_ID; }

 private:
  std::mutex lock_;
  std::string index_name_;
  BufferPoolManager *buffer_pool_manager_;
  StlComparatorWrapper<KeyType, KeyComparator> comparator_;
  std::map<KeyType, ValueType, StlComparatorWrapper<KeyType, KeyComparator>> data_;
  int leaf_max_size_;
  int internal_max_size_;
  std::shared_mutex root_page_id_guard_;
  std::shared_mutex global_latch_;
};

}  // namespace bustub<|MERGE_RESOLUTION|>--- conflicted
+++ resolved
@@ -25,7 +25,6 @@
 #include <mutex>  // NOLINT
 #include <queue>
 #include <string>
-#include <utility>
 #include <vector>
 
 #include "common/config.h"
@@ -74,28 +73,12 @@
   // read data from file and remove one by one
   void RemoveFromFile(const std::string &file_name, Transaction *transaction = nullptr);
 
-<<<<<<< HEAD
- private:
-  auto GetValueInternal(page_id_t page_id, const KeyType &key, std::vector<ValueType> *result,
-                        Transaction *transaction = nullptr) -> bool;
-
-  auto InsertInternal(page_id_t page_id, const KeyType &key, const ValueType &value, Transaction *transaction) -> bool;
-
-  void RemoveInternal(page_id_t page_id, const KeyType &key, Transaction *transaction = nullptr);
-
-  auto BeginInternal(page_id_t cur_page_id) -> INDEXITERATOR_TYPE;
-
-  auto BeginInternal(page_id_t cur_page_id, const KeyType &key) -> INDEXITERATOR_TYPE;
-
-  void UpdateRootPageId(int insert_record = 0);
-=======
   void Print(BufferPoolManager *bpm) { throw bustub::NotImplementedException("not implemented"); }
 
   // draw the B+ tree
   void Draw(BufferPoolManager *bpm, const std::string &outf) {
     throw bustub::NotImplementedException("not implemented");
   }
->>>>>>> 2d4cfe93
 
   /* Debug Routines for FREE!! */
   void ToGraph(BPlusTreePage *page, BufferPoolManager *bpm, std::ofstream &out) const {
@@ -116,8 +99,6 @@
   std::map<KeyType, ValueType, StlComparatorWrapper<KeyType, KeyComparator>> data_;
   int leaf_max_size_;
   int internal_max_size_;
-  std::shared_mutex root_page_id_guard_;
-  std::shared_mutex global_latch_;
 };
 
 }  // namespace bustub